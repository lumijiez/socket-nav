package io.github.lumijiez;

import javax.net.ssl.*;
import java.io.*;
<<<<<<< HEAD
import java.net.*;
import java.nio.charset.StandardCharsets;
import java.security.KeyManagementException;
import java.security.NoSuchAlgorithmException;
import java.util.*;
import java.util.concurrent.ConcurrentHashMap;
import java.util.concurrent.TimeUnit;
=======
import java.net.Socket;
import java.net.URL;
import java.net.URLEncoder;
import java.nio.charset.StandardCharsets;
import java.security.KeyManagementException;
import java.security.NoSuchAlgorithmException;
import java.util.HashMap;
import java.util.List;
import java.util.Map;
import java.util.Scanner;
>>>>>>> 9660824c
import java.util.regex.Matcher;
import java.util.regex.Pattern;

public class Main {
    private static final int HTTP_PORT = 80;
    private static final int HTTPS_PORT = 443;
    private static final int MAX_REDIRECTS = 5;
    private static Map<String, CacheEntry> cache = new ConcurrentHashMap<>();
    private static final String USER_AGENT = "Go2Web/1.0";
    private static final long CACHE_EXPIRY_TIME = TimeUnit.MINUTES.toMillis(5);
    private static final String CACHE_FILE = "go2web_cache.ser";

    public static void main(String[] args) {
        loadCacheFromFile();

        if (args.length < 1) {
            printHelp();
            return;
        }

        try {
            processArgs(args);
            saveCacheToFile();
        } catch (Exception e) {
            System.err.println("Error: " + e.getMessage());
            System.exit(1);
        }
    }

    @SuppressWarnings("unchecked")
    private static void loadCacheFromFile() {
        File cacheFile = new File(CACHE_FILE);
        if (cacheFile.exists()) {
            try (ObjectInputStream ois = new ObjectInputStream(new FileInputStream(cacheFile))) {
                cache = (ConcurrentHashMap<String, CacheEntry>) ois.readObject();

                cache.entrySet().removeIf(stringCacheEntryEntry -> stringCacheEntryEntry.getValue().isExpired());

                System.out.println("Cache loaded from file with " + cache.size() + " entries");
            } catch (Exception e) {
                System.err.println("Error loading cache from file: " + e.getMessage());
                cache = new ConcurrentHashMap<>();
            }
        }
    }

    private static void saveCacheToFile() {
        try (ObjectOutputStream oos = new ObjectOutputStream(new FileOutputStream(CACHE_FILE))) {
            oos.writeObject(cache);
            System.out.println("Cache saved to file with " + cache.size() + " entries");
        } catch (Exception e) {
            System.err.println("Error saving cache to file: " + e.getMessage());
        }
    }

    private static void processArgs(String[] args) throws IOException, NoSuchAlgorithmException, KeyManagementException {
        String option = args[0];

        switch (option) {
            case "-u":
                if (args.length < 2) {
                    System.err.println("Error: URL required");
                    System.exit(1);
                }
                String url = args[1];
                if (!url.startsWith("http://") && !url.startsWith("https://")) {
                    url = "https://" + url;
                }
                fetchAndPrintUrl(url);
                break;

            case "-s":
                if (args.length < 2) {
                    System.err.println("Error: Search term required");
                    System.exit(1);
                }
                String searchTerm = args[1];
                performSearch(searchTerm);
                break;

            case "-h":
                printHelp();
                break;

            default:
                System.err.println("Error: Unknown option: " + option);
                printHelp();
                System.exit(1);
        }
    }

    private static void printHelp() {
        System.out.println("Usage:");
        System.out.println("  go2web -u <URL>         # make an HTTP request to the specified URL and print the response");
        System.out.println("  go2web -s <search-term> # make an HTTP request to search the term using DuckDuckGo and print top 10 results");
        System.out.println("  go2web -h               # show this help");
    }

    private static void fetchAndPrintUrl(String url) throws IOException, NoSuchAlgorithmException, KeyManagementException {
        HttpResponse response = fetchUrl(url, 0);
        if (response != null) {
            System.out.println(response.getReadableContent());
        }
    }

    private static void performSearch(String searchTerm) throws IOException, NoSuchAlgorithmException, KeyManagementException {
        String encodedTerm = URLEncoder.encode(searchTerm, StandardCharsets.UTF_8);
        String searchUrl = "https://duckduckgo.com/html/?q=" + encodedTerm;

        HttpResponse response = fetchUrl(searchUrl, 0);

        if (response.statusCode() == 200) {
            List<SearchResult> results = extractSearchResults(response.body());

            System.out.println("Search results for: " + searchTerm);
            System.out.println("------------------------------------");

            int count = 0;
            for (SearchResult result : results) {
                count++;
                System.out.println(count + ". " + result.title);
                System.out.println("   " + result.url);
                System.out.println("   " + result.description);
                System.out.println();

                if (count >= 10) {
                    break;
                }
            }

            Scanner scanner = new Scanner(System.in);
            System.out.println("Enter a number to open the result (1-10), or 'q' to quit:");
            String input = scanner.nextLine().trim();

            if (!input.equalsIgnoreCase("q")) {
                try {
                    int resultNum = Integer.parseInt(input);
                    if (resultNum >= 1 && resultNum <= Math.min(10, results.size())) {
                        SearchResult selectedResult = results.get(resultNum - 1);
                        System.out.println("Fetching: " + selectedResult.url);
                        fetchAndPrintUrl(selectedResult.url);
                    } else {
                        System.out.println("Invalid result number");
                    }
                } catch (NumberFormatException e) {
                    System.out.println("Invalid input");
                }
            }
        } else {
            System.err.println("Search failed with status code: " + response.statusCode());
        }
    }

    private static HttpResponse fetchUrl(String url, int redirectCount)
            throws IOException, NoSuchAlgorithmException, KeyManagementException {
        if (redirectCount > MAX_REDIRECTS) {
            throw new IOException("Too many redirects");
        }

        CacheEntry cachedResponse = cache.get(url);
        if (cachedResponse != null && !cachedResponse.isExpired()) {
            System.out.println("CACHE HIT FOUND AND LOADED!");
            return cachedResponse.getResponse();
        }

        @SuppressWarnings("deprecation")
        URL urlObj = new URL(url);
        String host = urlObj.getHost();
        String path = urlObj.getPath();
        if (path.isEmpty()) {
            path = "/";
        }
        String query = urlObj.getQuery();
        if (query != null) {
            path += "?" + query;
        }

        boolean isHttps = url.startsWith("https://");
        int port = urlObj.getPort() == -1 ? (isHttps ? HTTPS_PORT : HTTP_PORT) : urlObj.getPort();

        String requestBuilder = "GET " + path + " HTTP/1.1\r\n" +
                "Host: " + host + "\r\n" +
                "User-Agent: " + USER_AGENT + "\r\n" +
                "Connection: close\r\n" +
                "Accept: text/html,application/json\r\n" +
                "\r\n";

        Socket socket;
        if (isHttps) {
            SSLContext sslContext = SSLContext.getInstance("TLS");
            sslContext.init(null, null, null);
            SSLSocketFactory sslSocketFactory = sslContext.getSocketFactory();
            socket = sslSocketFactory.createSocket(host, port);
        } else {
            socket = new Socket(host, port);
        }

        socket.setSoTimeout(10000);

        OutputStream out = socket.getOutputStream();
        out.write(requestBuilder.getBytes());
        out.flush();

        InputStream in = socket.getInputStream();
        ByteArrayOutputStream responseBytes = new ByteArrayOutputStream();
        byte[] buffer = new byte[4096];
        int bytesRead;
        while ((bytesRead = in.read(buffer)) != -1) {
            responseBytes.write(buffer, 0, bytesRead);
        }

        socket.close();

        String responseStr = responseBytes.toString(StandardCharsets.UTF_8);
        HttpResponse response = parseResponse(responseStr);

        if (response.statusCode() >= 300 && response.statusCode() < 400) {
            String redirectUrl = response.headers().get("Location");
            if (redirectUrl != null) {
                if (!redirectUrl.startsWith("http")) {
                    redirectUrl = urlObj.getProtocol() + "://" + host +
                            (redirectUrl.startsWith("/") ? "" : "/") + redirectUrl;
                }
                return fetchUrl(redirectUrl, redirectCount + 1);
            }
        }

        cache.put(url, new CacheEntry(response));
        return response;
    }

    private static HttpResponse parseResponse(String responseStr) {
        int headerEnd = responseStr.indexOf("\r\n\r\n");
        if (headerEnd == -1) {
            headerEnd = responseStr.indexOf("\n\n");
        }

        if (headerEnd == -1) {
            return new HttpResponse(500, new HashMap<>(), "Invalid response from server");
        }

        String headersStr = responseStr.substring(0, headerEnd);
        String body = headerEnd + 4 <= responseStr.length() ? responseStr.substring(headerEnd + 4) : "";

        String[] headerLines = headersStr.split("\r\n|\n");
        String statusLine = headerLines[0];

        Pattern statusPattern = Pattern.compile("HTTP/\\d\\.\\d\\s+(\\d+)\\s+(.*)");
        Matcher statusMatcher = statusPattern.matcher(statusLine);

        if (!statusMatcher.matches()) {
            return new HttpResponse(500, new HashMap<>(), "Invalid status line: " + statusLine);
        }

        int statusCode = Integer.parseInt(statusMatcher.group(1));
        Map<String, String> headers = new HashMap<>();

        for (int i = 1; i < headerLines.length; i++) {
            String line = headerLines[i];
            int colonIndex = line.indexOf(':');
            if (colonIndex != -1) {
                String key = line.substring(0, colonIndex).trim();
                String value = line.substring(colonIndex + 1).trim();
                headers.put(key, value);
            }
        }

        return new HttpResponse(statusCode, headers, body);
    }

<<<<<<< HEAD
    private static void performSearch(String searchTerm) throws IOException, NoSuchAlgorithmException, KeyManagementException {
        String encodedTerm = URLEncoder.encode(searchTerm, StandardCharsets.UTF_8);
        String searchUrl = "https://duckduckgo.com/html/?q=" + encodedTerm;

        HttpResponse response = fetchUrl(searchUrl, 0);

        if (response.statusCode() == 200) {
            List<SearchResult> results = extractSearchResults(response.body());

            System.out.println("Search results for: " + searchTerm);
            System.out.println("------------------------------------");

            int count = 0;
            for (SearchResult result : results) {
                count++;
                System.out.println(count + ". " + result.title);
                System.out.println("   " + result.url);
                System.out.println("   " + result.description);
                System.out.println();

                if (count >= 10) {
                    break;
                }
            }

            Scanner scanner = new Scanner(System.in);
            System.out.println("Enter a number to open the result (1-10), or 'q' to quit:");
            String input = scanner.nextLine().trim();

            if (!input.equalsIgnoreCase("q")) {
                try {
                    int resultNum = Integer.parseInt(input);
                    if (resultNum >= 1 && resultNum <= Math.min(10, results.size())) {
                        SearchResult selectedResult = results.get(resultNum - 1);
                        System.out.println("Fetching: " + selectedResult.url);
                        fetchAndPrintUrl(selectedResult.url);
                    } else {
                        System.out.println("Invalid result number");
                    }
                } catch (NumberFormatException e) {
                    System.out.println("Invalid input");
                }
            }
        } else {
            System.err.println("Search failed with status code: " + response.statusCode());
        }
    }

    private static List<SearchResult> extractSearchResults(String html) {
        List<SearchResult> results = new ArrayList<>();

        Pattern pattern = Pattern.compile("<h2 class=\"result__title\">.*?<a.*?href=\"(.*?)\".*?>(.*?)</a>.*?<a.*?class=\"result__snippet\".*?>(.*?)</a>",
                Pattern.DOTALL);
        Matcher matcher = pattern.matcher(html);

        while (matcher.find()) {
            String url = matcher.group(1);
            String title = cleanHtml(matcher.group(2));
            String description = cleanHtml(matcher.group(3));

            if (url.startsWith("//duckduckgo.com/l/?uddg=")) {
                url = extractRedirectUrl(url);
            }

            results.add(new SearchResult(title, url, description));
        }

        return results;
    }

    private static String extractRedirectUrl(String url) {
        if (url.contains("uddg=")) {
            int start = url.indexOf("uddg=") + 5;
            String encodedUrl = url.substring(start);
            return URLDecoder.decode(encodedUrl, StandardCharsets.UTF_8);
        }
        return url;
    }

    private static String cleanHtml(String html) {
        return html.replaceAll("<[^>]*>", "")
                .replaceAll("&quot;", "\"")
                .replaceAll("&amp;", "&")
                .replaceAll("&lt;", "<")
                .replaceAll("&gt;", ">")
                .replaceAll("&nbsp;", " ")
                .trim();
    }

=======
>>>>>>> 9660824c
    private record HttpResponse(int statusCode, Map<String, String> headers, String body) implements Serializable {
        @Serial
        private static final long serialVersionUID = 1L;

        public String getReadableContent() {
            String contentType = headers.getOrDefault("Content-Type", "").toLowerCase();

            if (contentType.contains("application/json")) {
                return formatJson(body);
            } else if (contentType.contains("text/html")) {
                return cleanHtml(body);
            } else {
                return body;
            }
        }

        private String formatJson(String json) {
            StringBuilder formatted = new StringBuilder();
            int indentLevel = 0;
            boolean inQuotes = false;

            for (char c : json.toCharArray()) {
                if (c == '\"' && !inQuotes) {
                    inQuotes = true;
                    formatted.append(c);
                } else if (c == '\"') {
                    inQuotes = false;
                    formatted.append(c);
                } else if (!inQuotes && (c == '{' || c == '[')) {
                    indentLevel++;
                    formatted.append(c).append("\n").append(" ".repeat(indentLevel * 2));
                } else if (!inQuotes && (c == '}' || c == ']')) {
                    indentLevel--;
                    formatted.append("\n").append(" ".repeat(indentLevel * 2)).append(c);
                } else if (!inQuotes && c == ',') {
                    formatted.append(c).append("\n").append(" ".repeat(indentLevel * 2));
                } else if (!inQuotes && c == ':') {
                    formatted.append(c).append(" ");
                } else {
                    formatted.append(c);
                }
            }

            return formatted.toString();
        }
    }

<<<<<<< HEAD
    private static class CacheEntry implements Serializable {
        @Serial
        private static final long serialVersionUID = 1L;
        private final HttpResponse response;
        private final long expiryTime;

        public CacheEntry(HttpResponse response) {
            this.response = response;
            this.expiryTime = System.currentTimeMillis() + CACHE_EXPIRY_TIME;
        }

        public HttpResponse getResponse() {
            return response;
        }

        public boolean isExpired() {
            return System.currentTimeMillis() > expiryTime;
        }
    }

=======
>>>>>>> 9660824c
    private record SearchResult(String title, String url, String description) implements Serializable {
        @Serial
        private static final long serialVersionUID = 1L;
    }
}<|MERGE_RESOLUTION|>--- conflicted
+++ resolved
@@ -1,16 +1,8 @@
 package io.github.lumijiez;
 
-import javax.net.ssl.*;
+import javax.net.ssl.SSLContext;
+import javax.net.ssl.SSLSocketFactory;
 import java.io.*;
-<<<<<<< HEAD
-import java.net.*;
-import java.nio.charset.StandardCharsets;
-import java.security.KeyManagementException;
-import java.security.NoSuchAlgorithmException;
-import java.util.*;
-import java.util.concurrent.ConcurrentHashMap;
-import java.util.concurrent.TimeUnit;
-=======
 import java.net.Socket;
 import java.net.URL;
 import java.net.URLEncoder;
@@ -21,22 +13,14 @@
 import java.util.List;
 import java.util.Map;
 import java.util.Scanner;
->>>>>>> 9660824c
 import java.util.regex.Matcher;
 import java.util.regex.Pattern;
 
 public class Main {
     private static final int HTTP_PORT = 80;
     private static final int HTTPS_PORT = 443;
-    private static final int MAX_REDIRECTS = 5;
-    private static Map<String, CacheEntry> cache = new ConcurrentHashMap<>();
     private static final String USER_AGENT = "Go2Web/1.0";
-    private static final long CACHE_EXPIRY_TIME = TimeUnit.MINUTES.toMillis(5);
-    private static final String CACHE_FILE = "go2web_cache.ser";
-
     public static void main(String[] args) {
-        loadCacheFromFile();
-
         if (args.length < 1) {
             printHelp();
             return;
@@ -44,36 +28,9 @@
 
         try {
             processArgs(args);
-            saveCacheToFile();
         } catch (Exception e) {
             System.err.println("Error: " + e.getMessage());
             System.exit(1);
-        }
-    }
-
-    @SuppressWarnings("unchecked")
-    private static void loadCacheFromFile() {
-        File cacheFile = new File(CACHE_FILE);
-        if (cacheFile.exists()) {
-            try (ObjectInputStream ois = new ObjectInputStream(new FileInputStream(cacheFile))) {
-                cache = (ConcurrentHashMap<String, CacheEntry>) ois.readObject();
-
-                cache.entrySet().removeIf(stringCacheEntryEntry -> stringCacheEntryEntry.getValue().isExpired());
-
-                System.out.println("Cache loaded from file with " + cache.size() + " entries");
-            } catch (Exception e) {
-                System.err.println("Error loading cache from file: " + e.getMessage());
-                cache = new ConcurrentHashMap<>();
-            }
-        }
-    }
-
-    private static void saveCacheToFile() {
-        try (ObjectOutputStream oos = new ObjectOutputStream(new FileOutputStream(CACHE_FILE))) {
-            oos.writeObject(cache);
-            System.out.println("Cache saved to file with " + cache.size() + " entries");
-        } catch (Exception e) {
-            System.err.println("Error saving cache to file: " + e.getMessage());
         }
     }
 
@@ -177,15 +134,6 @@
 
     private static HttpResponse fetchUrl(String url, int redirectCount)
             throws IOException, NoSuchAlgorithmException, KeyManagementException {
-        if (redirectCount > MAX_REDIRECTS) {
-            throw new IOException("Too many redirects");
-        }
-
-        CacheEntry cachedResponse = cache.get(url);
-        if (cachedResponse != null && !cachedResponse.isExpired()) {
-            System.out.println("CACHE HIT FOUND AND LOADED!");
-            return cachedResponse.getResponse();
-        }
 
         @SuppressWarnings("deprecation")
         URL urlObj = new URL(url);
@@ -292,98 +240,6 @@
         return new HttpResponse(statusCode, headers, body);
     }
 
-<<<<<<< HEAD
-    private static void performSearch(String searchTerm) throws IOException, NoSuchAlgorithmException, KeyManagementException {
-        String encodedTerm = URLEncoder.encode(searchTerm, StandardCharsets.UTF_8);
-        String searchUrl = "https://duckduckgo.com/html/?q=" + encodedTerm;
-
-        HttpResponse response = fetchUrl(searchUrl, 0);
-
-        if (response.statusCode() == 200) {
-            List<SearchResult> results = extractSearchResults(response.body());
-
-            System.out.println("Search results for: " + searchTerm);
-            System.out.println("------------------------------------");
-
-            int count = 0;
-            for (SearchResult result : results) {
-                count++;
-                System.out.println(count + ". " + result.title);
-                System.out.println("   " + result.url);
-                System.out.println("   " + result.description);
-                System.out.println();
-
-                if (count >= 10) {
-                    break;
-                }
-            }
-
-            Scanner scanner = new Scanner(System.in);
-            System.out.println("Enter a number to open the result (1-10), or 'q' to quit:");
-            String input = scanner.nextLine().trim();
-
-            if (!input.equalsIgnoreCase("q")) {
-                try {
-                    int resultNum = Integer.parseInt(input);
-                    if (resultNum >= 1 && resultNum <= Math.min(10, results.size())) {
-                        SearchResult selectedResult = results.get(resultNum - 1);
-                        System.out.println("Fetching: " + selectedResult.url);
-                        fetchAndPrintUrl(selectedResult.url);
-                    } else {
-                        System.out.println("Invalid result number");
-                    }
-                } catch (NumberFormatException e) {
-                    System.out.println("Invalid input");
-                }
-            }
-        } else {
-            System.err.println("Search failed with status code: " + response.statusCode());
-        }
-    }
-
-    private static List<SearchResult> extractSearchResults(String html) {
-        List<SearchResult> results = new ArrayList<>();
-
-        Pattern pattern = Pattern.compile("<h2 class=\"result__title\">.*?<a.*?href=\"(.*?)\".*?>(.*?)</a>.*?<a.*?class=\"result__snippet\".*?>(.*?)</a>",
-                Pattern.DOTALL);
-        Matcher matcher = pattern.matcher(html);
-
-        while (matcher.find()) {
-            String url = matcher.group(1);
-            String title = cleanHtml(matcher.group(2));
-            String description = cleanHtml(matcher.group(3));
-
-            if (url.startsWith("//duckduckgo.com/l/?uddg=")) {
-                url = extractRedirectUrl(url);
-            }
-
-            results.add(new SearchResult(title, url, description));
-        }
-
-        return results;
-    }
-
-    private static String extractRedirectUrl(String url) {
-        if (url.contains("uddg=")) {
-            int start = url.indexOf("uddg=") + 5;
-            String encodedUrl = url.substring(start);
-            return URLDecoder.decode(encodedUrl, StandardCharsets.UTF_8);
-        }
-        return url;
-    }
-
-    private static String cleanHtml(String html) {
-        return html.replaceAll("<[^>]*>", "")
-                .replaceAll("&quot;", "\"")
-                .replaceAll("&amp;", "&")
-                .replaceAll("&lt;", "<")
-                .replaceAll("&gt;", ">")
-                .replaceAll("&nbsp;", " ")
-                .trim();
-    }
-
-=======
->>>>>>> 9660824c
     private record HttpResponse(int statusCode, Map<String, String> headers, String body) implements Serializable {
         @Serial
         private static final long serialVersionUID = 1L;
@@ -431,29 +287,6 @@
         }
     }
 
-<<<<<<< HEAD
-    private static class CacheEntry implements Serializable {
-        @Serial
-        private static final long serialVersionUID = 1L;
-        private final HttpResponse response;
-        private final long expiryTime;
-
-        public CacheEntry(HttpResponse response) {
-            this.response = response;
-            this.expiryTime = System.currentTimeMillis() + CACHE_EXPIRY_TIME;
-        }
-
-        public HttpResponse getResponse() {
-            return response;
-        }
-
-        public boolean isExpired() {
-            return System.currentTimeMillis() > expiryTime;
-        }
-    }
-
-=======
->>>>>>> 9660824c
     private record SearchResult(String title, String url, String description) implements Serializable {
         @Serial
         private static final long serialVersionUID = 1L;
